#!/usr/env python

"""
Pypiper is a python module with two components:
1) the PipelineManager class, and
2) other toolkits (currently just NGSTk) with functions for more specific pipeline use-cases.
The PipelineManager class can be used to create a procedural pipeline in python.
"""

import os, sys, subprocess, errno
import re, glob
import time
import atexit, signal, platform
import __main__
from AttributeDict import AttributeDict
from _version import __version__

import shlex # for splitting commands like a shell does
import datetime



class PipelineManager(object):
	"""
<<<<<<< HEAD
	Base class for instantiating a PipelineManager object, the main class of Pypiper

	:param name: Choose a name for your pipeline; it's used to name the output files, flags, etc.
	:param outfolder: Folder in which to store the results.
	:param args: Optional args object from ArgumentParser; Pypiper will simply record these arguments from your script
	:param overwrite_locks: Advanced debugging options; this will cause Pypiper to ignore locked files, enabling
		you to restart a failed pipeline where it left off. Be careful, though, this invalidates the typical file locking
		that enables multiple pipelines to run in parallel on the same intermediate files.
	:param fresh: NOT IMPLEMENTED
	:param follow: Force run all follow functions, even if the preceding command is not run.
		By default, follow functions are only run if the preceding command is run.
	:param recover: Specify recover mode, to overwrite lock files. If pypiper encounters a locked
		target, it will ignore the lock, and recompute this step. Useful to restart a failed pipeline.
	:param multi: Enables running multiple pipelines in one script; or for interactive use. It simply disables the tee
		of the output, so you won't get output logged to a file.
	:param manual_clean: Overrides the pipeline's clean_add() manual parameters, to *never* clean up intermediate files
		automatically. Useful for debugging; all cleanup files are added to the manual cleanup script.
	"""
	def __init__(
		self, name, outfolder, version=None, args=None, multi=False,
		manual_clean=False, recover=False, fresh=False,
		force_follow=False,
=======
	Base class for instantiating a PipelineManager object,
	the main class of Pypiper.

	:param str name: Choose a name for your pipeline;
	it's used to name the output files, flags, etc.
	:param str outfolder: Folder in which to store the results.
	:param argparse.Namespace args: Optional args object from ArgumentParser;
	Pypiper will simply record these arguments from your script
	:param bool multi: Enables running multiple pipelines in one script
	or for interactive use. It simply disables the tee of the output,
	so you won't get output logged to a file.
	:param bool manual_clean: Overrides the pipeline's clean_add()
	manual parameters, to *never* clean up intermediate files automatically.
	Useful for debugging; all cleanup files are added to manual cleanup script.
	:param bool recover: Specify recover mode, to overwrite lock files.
	If pypiper encounters a locked target, it will ignore the lock and
	recompute this step. Useful to restart a failed pipeline.
	:param bool fresh: NOT IMPLEMENTED
	:param bool force_follow: Force run all follow functions
	even if  the preceding command is not run. By default,
	following functions  are only run if the preceding command is run.
	:param int cores: number of processors to use, default 1
	:param str mem: amount of memory to use, in Mb
	:param str config_file: path to pipeline configuration file, optional
	:param str output_parent: path to folder in which output folder will live
	"""
	def __init__(
		self, name, outfolder, args=None, multi=False,
		manual_clean=False, recover=False, fresh=False, force_follow=False,
>>>>>>> bceb5f2c
		cores=1, mem="1000",
		config_file=None, output_parent=None,
	):
		# Params defines the set of options that could be updated via
		# command line args to a pipeline run, that can be forwarded
		# to Pypiper. If any pypiper arguments are passed
		# (via add_pypiper_args()), these will override the constructor
		# defaults for these arguments.

		# Establish default params
		params = {
			'manual_clean': manual_clean,
			'recover': recover,
			'fresh': fresh,
			'force_follow': force_follow,
			'config_file': config_file,
			'output_parent': output_parent,
			'cores': cores,
			'mem': mem}

		# Update them with any passed via 'args'
		if args is not None:
			# vars(...) transforms ArgumentParser's Namespace into a dict
			params.update(vars(args))

		# Define pipeline-level variables to keep track of global state and some pipeline stats
		# Pipeline settings
		self.pipeline_name = name
		self.overwrite_locks = params['recover']
		self.fresh_start = params['fresh']
		self.force_follow = params['force_follow']
		self.manual_clean = params['manual_clean']
		self.cores = params['cores']
		self.output_parent = params['output_parent']
		# For now, we assume the memory is in megabytes.
		# this could become customizable if necessary
		self.mem = params['mem'] + "m"
		self.container = None

		# We use this memory to pass a memory limit to processes like java that
		# can take a memory limit, so they don't get killed by a SLURM (or other
		# cluster manager) overage. However, with java, the -Xmx argument can only
		# limit the *heap* space, not total memory use; so occasionally SLURM will
		# still kill these processes because total memory goes over the limit.
		# As a kind of hack, we'll set the java processes heap limit to 95% of the
		# total memory limit provided.
		# This will give a little breathing room for non-heap java memory use.
		self.javamem = str(int(int(params['mem']) * 0.95)) + "m"

		self.pl_version = version
		# Set relative output_parent directory to absolute
		# not necessary after all...
		#if self.output_parent and not os.path.isabs(self.output_parent):
		#	self.output_parent = os.path.join(os.getcwd(), self.output_parent)

		# File paths:
		self.pipeline_outfolder = os.path.join(outfolder, '')
		self.pipeline_log_file = self.pipeline_outfolder + self.pipeline_name + "_log.md"
		self.pipeline_profile_file = self.pipeline_outfolder + self.pipeline_name + "_profile.tsv"
		#self.pipeline_stats_file = self.pipeline_outfolder + self.pipeline_name + "_stats.tsv"
		self.pipeline_stats_file = self.pipeline_outfolder + "stats.tsv"
		self.pipeline_commands_file = self.pipeline_outfolder + self.pipeline_name + "_commands.sh"
		self.cleanup_file = self.pipeline_outfolder + self.pipeline_name + "_cleanup.sh"

		# Pipeline status variables
		self.peak_memory = 0  # memory high water mark
		self.starttime = time.time()
		self.last_timestamp = self.starttime  # time of the last call to timestamp()
		self.status = "initializing"
		self.proc_name = None
		self.proc_lock_name = None
		self.proc_start_time = None
		self.running_subprocess = None
		self.wait = True  # turn off for debugging

		# In-memory holder for report_results
		self.stats_dict = {}

		# Register handler functions to deal with interrupt and termination signals;
		# If received, we would then clean up properly (set pipeline status to FAIL, etc).
		atexit.register(self._exit_handler)
		signal.signal(signal.SIGINT, self._signal_int_handler)
		signal.signal(signal.SIGTERM, self._signal_term_handler)

		# Pypiper can keep track of intermediate files to clean up at the end
		self.cleanup_list = []
		self.cleanup_list_conditional = []
		self.start_pipeline(args, multi)

		# Handle config file if it exists

		# Read YAML config file
		# TODO: This section should become a function, so toolkits can use it
		# to locate a config file.
		config_to_load = None  # start with nothing

		if args and args.config_file is not None:
			if os.path.isabs(args.config_file):
				# Absolute custom config file specified
				if os.path.isfile(args.config_file):
					config_to_load = args.config_file
				else:
					print("Can't find custom config file: " + args.config_file)
			else: 
				# Relative custom config file specified
				# Set path to be relative to pipeline script
				abs_config = os.path.join(os.path.dirname(sys.argv[0]), args.config_file)
				if os.path.isfile(abs_config):
					config_to_load = abs_config
				else:
					print("Can't find custom config file: " + abs_config)
		else:
			# No custom config file specified. Check for default
			default_config = os.path.splitext(os.path.basename(sys.argv[0]))[0] + ".yaml"
			if os.path.isfile(default_config):
				config_to_load = default_config

		# Finally load the config we found.
		if config_to_load is not None:
			with open(config_to_load, 'r') as config_file:
				# Set the args to the new config file, so it can be used
				# later to pass to, for example, toolkits
				args.config_file = config_to_load
				import yaml
				config = yaml.load(config_file)
				self.config = AttributeDict(config, default=True)
		else:
			self.config = None


	def _ignore_interrupts(self):
		"""
		Ignore interrupt and termination signals. Used as a pre-execution
		function (preexec_fn) for subprocess.Popen calls that Pyper will retain
		control over (meaning I will clean these processes up manually).
		"""
		signal.signal(signal.SIGINT, signal.SIG_IGN)
		signal.signal(signal.SIGTERM, signal.SIG_IGN)


	def start_pipeline(self, args = None, multi = False):
		"""
		Initialize setup. Do some setup, like tee output, print some diagnostics, create temp files.
		You provide only the output directory (used for pipeline stats, log, and status flag files).
		"""
		# Perhaps this could all just be put into __init__, but I just kind of like the idea of a start function
		self.make_sure_path_exists(self.pipeline_outfolder)

		# By default, Pypiper will mirror every operation so it is displayed both
		# on sys.stdout **and** to a log file. Unfortunately, interactive python sessions
		# ruin this by interfering with stdout. So, for interactive mode, we do not enable 
		# the tee subprocess, sending all output to screen only.
		# Starting multiple PipelineManagers in the same script has the same problem, and
		# must therefore be run in interactive_mode.
		
		interactive_mode = False  # Defaults to off

		if multi or not hasattr(__main__, "__file__"):
			print("Warning: You're running an interactive python session. This works, but pypiper cannot tee\
					the output, so results are only logged to screen.")

			interactive_mode = True
		
		if not interactive_mode:
			sys.stdout = os.fdopen(sys.stdout.fileno(), 'w', 0)  # Unbuffer output

			# The tee subprocess must be instructed to ignore TERM and INT signals;
			# Instead, I will clean up this process in the signal handler functions.
			# This is required because otherwise, if pypiper recieves a TERM or INT,
			# the tee will be automatically terminated by python before I have a chance to
			# print some final output (for example, about when the process stopped),
			# and so those things don't end up in the log files because the tee
			# subprocess is dead. Instead, I will handle the killing of the tee process
			# manually (in the exit handler).

			# a for append to file
			
			tee = subprocess.Popen(
				["tee", "-a", self.pipeline_log_file], stdin=subprocess.PIPE,
				preexec_fn=self._ignore_interrupts)

			# If the pipeline is terminated with SIGTERM/SIGINT,
			# make sure we kill this spawned tee subprocess as well.
			atexit.register(self._kill_child_process, tee.pid)
			os.dup2(tee.stdin.fileno(), sys.stdout.fileno())
			os.dup2(tee.stdin.fileno(), sys.stderr.fileno())

		# A future possibility to avoid this tee, is to use a Tee class; this works for anything printed here
		# by pypiper, but can't tee the subprocess output. For this, it would require using threading to
		# simultaneously capture and display subprocess output. I shelve this for now and stick with the tee option.
		# sys.stdout = Tee(self.pipeline_log_file)

		# Record the git version of the pipeline and pypiper used. This gets (if it is in a git repo):
		# dir: the directory where the code is stored
		# hash: the commit id of the last commit in this repo
		# date: the date of the last commit in this repo
		# diff: a summary of any differences in the current (run) version vs. the committed version

		# Wrapped in try blocks so that the code will not fail if the pipeline or pypiper are not git repositories
		gitvars = {}
		try:
			gitvars['pypiper_dir'] = os.path.dirname(os.path.realpath(__file__))
			gitvars['pypiper_hash'] = subprocess.check_output("cd " + os.path.dirname(os.path.realpath(__file__)) + "; git rev-parse --verify HEAD 2>/dev/null", shell=True)
			gitvars['pypiper_date'] = subprocess.check_output("cd " + os.path.dirname(os.path.realpath(__file__)) + "; git show -s --format=%ai HEAD 2>/dev/null", shell=True)
			gitvars['pypiper_diff'] = subprocess.check_output("cd " + os.path.dirname(os.path.realpath(__file__)) + "; git diff --shortstat HEAD 2>/dev/null", shell=True)
			gitvars['pypiper_branch'] = subprocess.check_output("cd " + os.path.dirname(os.path.realpath(__file__)) + "; git branch | grep '*' 2>/dev/null", shell=True)
		except Exception:
			pass
		try:
			gitvars['pipe_dir'] = os.path.dirname(os.path.realpath(sys.argv[0]))
			gitvars['pipe_hash'] = subprocess.check_output("cd " + os.path.dirname(os.path.realpath(sys.argv[0])) + "; git rev-parse --verify HEAD 2>/dev/null", shell=True)
			gitvars['pipe_date'] = subprocess.check_output("cd " + os.path.dirname(os.path.realpath(sys.argv[0])) + "; git show -s --format=%ai HEAD 2>/dev/null", shell=True)
			gitvars['pipe_diff'] = subprocess.check_output("cd " + os.path.dirname(os.path.realpath(sys.argv[0])) + "; git diff --shortstat HEAD 2>/dev/null", shell=True)
			gitvars['pipe_branch'] = subprocess.check_output("cd " + os.path.dirname(os.path.realpath(sys.argv[0])) + "; git branch | grep '*' 2>/dev/null", shell=True)
		except Exception:
			pass
		
		# Print out a header section in the pipeline log:
		# Wrap things in backticks to prevent markdown from interpreting underscores as emphasis.
		print("----------------------------------------")
		print("##### [Pipeline run code and environment:]")
		print("* " + "Command".rjust(20) + ":  " + "`" + str(" ".join(sys.argv))) + "`"
		print("* " + "Compute host".rjust(20) + ":  " + platform.node())
		print("* " + "Working dir".rjust(20) + ":  " + os.getcwd())
		print("* " + "Outfolder".rjust(20) + ":  " + self.pipeline_outfolder)

		self.timestamp("* " + "Pipeline started at".rjust(20) + ":  ")

		print("\n##### [Version log:]")
		print("* " + "Python version".rjust(20) + ":  " + platform.python_version())
		try:
			print("* " + "Pypiper dir".rjust(20) + ":  " + "`" + gitvars['pypiper_dir'].strip() + "`")
			print("* " + "Pypiper version".rjust(20) + ":  " + __version__)
			print("* " + "Pypiper hash".rjust(20) + ":  " + gitvars['pypiper_hash'].strip())
			print("* " + "Pypiper branch".rjust(20) + ":  " + gitvars['pypiper_branch'].strip())
			print("* " + "Pypiper date".rjust(20) + ":  " + gitvars['pypiper_date'].strip())
			if (gitvars['pypiper_diff'] != ""):
				print("* " + "Pypiper diff".rjust(20) + ":  " + gitvars['pypiper_diff'].strip())
		except KeyError:
			# If any of the keys aren't set, that's OK. It just means pypiper isn't being run from a git repo.
			pass

		try:
			print("* " + "Pipeline dir".rjust(20) + ":  " + "`" + gitvars['pipe_dir'].strip() + "`")
			print("* " + "Pipeline version".rjust(20) + ":  " + str(self.pl_version))
			print("* " + "Pipeline hash".rjust(20) + ":  " + gitvars['pipe_hash'].strip())
			print("* " + "Pipeline branch".rjust(20) + ":  " + gitvars['pipe_branch'].strip())
			print("* " + "Pipeline date".rjust(20) + ":  " + gitvars['pipe_date'].strip())
			if (gitvars['pipe_diff'] != ""):
				print("* " + "Pipeline diff".rjust(20) + ":  " + gitvars['pipe_diff'].strip())
		except KeyError:
			# It is ok if keys aren't set, it means the pipeline isn't a git repo.
			pass

		# Print all arguments (if any)
		print("\n##### [Arguments passed to pipeline:]")
		if args is not None:
			argsDict = vars(args)
			for arg in argsDict:
				arg_print = "`" + arg + "`"
				print("* " + arg_print.rjust(20) + ":  " + "`" + str(argsDict[arg]) + "`")
		print("\n----------------------------------------\n")
		self.set_status_flag("running")

		# Record the start in PIPE_profile and PIPE_commands output files so we
		# can trace which run they belong to

		with open(self.pipeline_commands_file, "a") as myfile:
			myfile.write("# Pipeline started at " + time.strftime("%m-%d %H:%M:%S", time.localtime(self.starttime)) + "\n\n")

		with open(self.pipeline_profile_file, "a") as myfile:
			myfile.write("# Pipeline started at " + time.strftime("%m-%d %H:%M:%S", time.localtime(self.starttime)) + "\n\n")

	def set_status_flag(self, status):
		prev_status = self.status
		# Remove previous status flag file
		flag_file = self.pipeline_outfolder + "/" + self.pipeline_name + "_" + prev_status + ".flag"
		try:
			os.remove(os.path.join(flag_file))
		except:
			pass

		# Set new status
		self.status = status
		flag_file = self.pipeline_outfolder + "/" + self.pipeline_name + "_" + status + ".flag"
		self._create_file(flag_file)

		print("\nChange status from " + prev_status + " to " + status)

	###################################
	# Process calling functions
	###################################
	def run(self, cmd, target=None, lock_name=None, shell="guess", nofail=False, clean=False, follow=None, container=None):
		"""
		Runs a shell command. This is the primary workhorse function of PipelineManager. This is the command  execution
		function, which enforces racefree file-locking, enables restartability, and multiple pipelines can produce/use
		the same files. The function will wait for the file lock if it exists, and not produce new output (by default)
		if the target output file already exists. If the output is to be created, it will first create a lock file to
		prevent other calls to run (for example, in parallel pipelines) from touching the file while it is being
		created. It also records the memory of the process and provides some logging output

		:param cmd: Shell command(s) to be run.
		:type cmd: str or list
		:param target: Output file to be produced. Optional.
		:type target: str or None
		:param lock_name: Name of lock file. Optional.
		:type lock_name: str or None
		:param shell: If command requires should be run in its own shell. Optional. Default: "guess" -- run will try to determine if the command requires a shell.
		:type shell: bool
		:param nofail: Should the pipeline proceed past a nonzero return from a process? Default: False
			Nofail can be used to implement non-essential parts of the pipeline; if these processes fail,
			they will not cause the pipeline to bail out.
		:type nofail: bool
		:param clean: True means the target file will be automatically added to a auto cleanup list. Optional.
		:type clean: bool
		:param container: Runs commands in given named docker container.
		:returns: Return code of process. If a list of commands is passed, this is the maximum of all return codes for all commands.
		:rtype: int
		"""

		# The default lock name is based on the target name. Therefore, a targetless command that you want
		# to lock must specify a lock_name manually.
		if target is None and lock_name is None:
				raise Exception("You must provide either a target or a lock_name.")

		# If the target is a list, for now let's just strip it to the first target.
		# Really, it should just check for all of them.
		if type(target) == list:
			target = target[0]
			#primary_target = target[0]
		# Create lock file:
		# Default lock_name (if not provided) is based on the target file name,
		# but placed in the parent pipeline outfolder, and not in a subfolder, if any.
		if lock_name is None:
			lock_name = target.replace(self.pipeline_outfolder, "").replace("/", "__")

		# Prepend "lock." to make it easy to find the lock files.
		self.proc_lock_name = lock_name
		lock_name = "lock." + lock_name
		lock_file = os.path.join(self.pipeline_outfolder, lock_name)
		process_return_code = 0
		local_maxmem = 0

		# The loop here is unlikely to be triggered, and is just a wrapper
		# to prevent race conditions; the lock_file must be created by
		# the current loop. If not, we wait again for it and then
		# re-do the tests.
		# TODO: maybe output a message if when repeatedly going through the loop

		follow_result = None

		while True:
			##### Tests block
			# Base case: Target exists (and we don't overwrite); break loop, don't run process.
			# os.path.exists allows the target to be either a file or directory; .isfile is file-only
			if target is not None and os.path.exists(target) and not os.path.isfile(lock_file):
				print("\nTarget exists: `" + target + "`")

				# Normally we don't run the follow, but if you want to force...
				if self.force_follow and hasattr(follow, '__call__'):
					# Run the follow function
					print("Follow:")
					follow_result = follow()
					
				break  # Do not run command

			# Scenario 1: Lock file exists, but we're supposed to overwrite target; Run process.
			if os.path.isfile(lock_file):
				if self.overwrite_locks:
					print("Found lock file; overwriting this target...")
				else:  # don't overwite locks
					self._wait_for_lock(lock_file)
					# when it's done loop through again to try one more time (to see if the target exists now)
					continue

			# If you get to this point, the target doesn't exist, and the lock_file doesn't exist 
			# (or we should overwrite). create the lock (if you can)
			if not self.overwrite_locks:
				try:
					self._create_file_racefree(lock_file)  # Create lock
				except OSError as e:
					if e.errno == errno.EEXIST:  # File already exists
						print ("Lock file created after test! Looping again.")
						continue  # Go back to start
			else:
				self._create_file(lock_file)

			##### End tests block
			# If you make it past these tests, we should proceed to run the process.

			if target is not None:
				print("\nTarget to produce: `" + target + "`")
			else:
				print("\nTargetless command, running...")

			if isinstance(cmd, list):  # Handle command lists
				for cmd_i in cmd:
					list_ret, list_maxmem = self.callprint(cmd_i, shell, nofail, container)
					local_maxmem = max(local_maxmem, list_maxmem)
					process_return_code = max(process_return_code, list_ret)

			else:  # Single command (most common)
				process_return_code, local_maxmem = self.callprint(cmd, shell, nofail, container)  # Run command

			# For temporary files, you can specify a clean option to automatically
			# add them to the clean list, saving you a manual call to clean_add
			if target is not None and clean:
				self.clean_add(target)

			if hasattr(follow, '__call__'):
				# Run the follow function
				print("Follow:")
				follow_result = follow()

			os.remove(lock_file)  # Remove lock file

			# If you make it to the end of the while loop, you're done
			break

		# Bad idea: don't return follow_result; it seems nice but nothing else
		# in your pipeline can depend on this since it won't be run if that command 		# isn't required because target exists.
		return process_return_code


	@staticmethod
	def _check_shell(cmd):
		return "|" in cmd or ">" in cmd or r"*" in cmd


	def checkprint(self, cmd, shell="guess", nofail=False):
		"""
		Just like callprint, but checks output -- so you can get a variable
		in python corresponding to the return value of the command you call.
		This is equivalent to running subprocess.check_output() 
		instead of subprocess.call().

		:param cmd: Bash command(s) to be run.
		:type cmd: str or list
		:param shell: If command requires should be run in its own shell. Optional.
		Default: "guess" -- `run()` will
		try to guess if the command should be run in a shell (based on the 
		presence of a pipe (|) or redirect (>), To force a process to run as
		a direct subprocess, set `shell` to False; to force a shell, set True.
		:type shell: bool
		:param nofail: Should the pipeline bail on a nonzero return from a process? Default: False
			Nofail can be used to implement non-essential parts of the pipeline; if these processes fail,
			they will not cause the pipeline to bail out.
		:type nofail: bool
		"""

		self._report_command(cmd)

		likely_shell = self._check_shell(cmd)

		if shell == "guess":
			shell = likely_shell

		if not shell:
			if likely_shell:
				print("Should this command run in a shell instead of directly in a subprocess?")
			#cmd = cmd.split()
			cmd = shlex.split(cmd)
		# else: # if shell: # do nothing (cmd is not split)
			
		try:
			return subprocess.check_output(cmd, shell=shell)
		except Exception as e:
			if not nofail:
				self.fail_pipeline(e)
			else:
				print(e)
				print("ERROR: Subprocess returned nonzero result, but pipeline is continuing because nofail=True")
			# TODO: return nonzero, or something...


	def callprint(self, cmd, shell="guess", nofail=False, container=None):
		"""
		Prints the command, and then executes it, then prints the memory use and
		return code of the command.

		Uses python's subprocess.Popen() to execute the given command. The shell argument is simply
		passed along to Popen(). You should use shell=False (default) where possible, because this enables memory
		profiling. You should use shell=True if you require shell functions like redirects (>) or pipes (|), but this
		will prevent the script from monitoring memory use.

		cmd can also be a series (a dict object) of multiple commands, which will be run in succession.

		:param cmd: Bash command(s) to be run.
		:type cmd: str or list
		:param shell: If command requires should be run in its own shell. Optional. Default: False.
		:type shell: bool
		:param nofail: Should the pipeline bail on a nonzero return from a process? Default: False
			Nofail can be used to implement non-essential parts of the pipeline; if these processes fail,
			they will not cause the pipeline to bail out.
		:type nofail: bool
		"""
		# The Popen shell argument works like this:
		# if shell=False, then we format the command (with split()) to be a list of command and its arguments.
		# Split the command to use shell=False;
		# leave it together to use shell=True;

		if container:
			cmd = "docker exec " + container + " " + cmd
		self._report_command(cmd)
		# self.proc_name = cmd[0] + " " + cmd[1]
		self.proc_name = "".join(cmd).split()[0]

		likely_shell = self._check_shell(cmd)

		if shell == "guess":
			shell = likely_shell

		if not shell:
			if likely_shell:
				print("Should this command run in a shell instead of directly in a subprocess?")
			#cmd = cmd.split()
			cmd = shlex.split(cmd)
		# call(cmd, shell=shell) # old way (no memory profiling)

		# Try to execute the command:
		# Putting it in a try block enables us to catch exceptions from bad subprocess
		# commands, as well as from valid commands that just fail

		returncode = -1  # set default return values for failed command
		local_maxmem = -1

		try:
			# Capture the subprocess output in <pre> tags to make it format nicely
			# if the markdown log file is displayed as HTML.
			print("<pre>")
			self.proc_start_time = time.time()
			p = subprocess.Popen(cmd, shell=shell)

			# Keep track of the running process ID in case we need to kill it when the pipeline is interrupted.
			self.running_subprocess = p

			sleeptime = .25

			if not self.wait:
				print("</pre>")
				print ("Not waiting for subprocess: " + str(p.pid))
				return [0, -1]

			while p.poll() is None:
				if not shell:
					local_maxmem = max(local_maxmem, self._memory_usage(p.pid, container=container)/1e6)
					# print("int.maxmem (pid:" + str(p.pid) + ") " + str(local_maxmem))
				time.sleep(sleeptime)
				sleeptime = min(sleeptime + 5, 60)

			returncode = p.returncode
			info = "Process " + str(p.pid) + " returned: (" + str(p.returncode) + ")."
			info += " Elapsed: " + str(datetime.timedelta(seconds=self.time_elapsed(self.proc_start_time))) + "."
			if not shell:
				info += " Peak memory: (Process: " + str(round(local_maxmem, 3)) + "GB;"
				info += " Pipeline: " + str(round(self.peak_memory, 3)) + "GB)"
			# Close the preformat tag for markdown output
			print("</pre>")
			print(info)
			# set self.maxmem
			self.peak_memory = max(self.peak_memory, local_maxmem)
			# report process profile
			self._report_profile(self.proc_name, self.proc_lock_name, time.time() - self.proc_start_time, local_maxmem)
			self.running_subprocess = None
			self.proc_lock_name = None
			self.proc_start_time = None

			if p.returncode != 0:
				raise Exception("Subprocess returned nonzero result.")

		except Exception as e:
			if not nofail:
				self.fail_pipeline(e)
			else:
				print(e)
				print("ERROR: Subprocess returned nonzero result, but pipeline is continuing because nofail=True")

		return [returncode, local_maxmem]

	def _wait_for_process(self, p, shell=False):
		"""
		Debug function used in unit tests.

		:param p: A subprocess.Popen process.
		:param shell: If command requires should be run in its own shell. Optional. Default: False.
		:type shell: bool
		"""
		local_maxmem = -1
		sleeptime = .5
		while p.poll() is None:
			if not shell:
				local_maxmem = max(local_maxmem, self._memory_usage(p.pid) / 1e6)
				# print("int.maxmem (pid:" + str(p.pid) + ") " + str(local_maxmem))
			time.sleep(sleeptime)
			sleeptime = min(sleeptime + 5, 60)

		self.peak_memory = max(self.peak_memory, local_maxmem)
		self.running_subprocess = None

		info = "Process " + str(p.pid) + " returned: (" + str(p.returncode) + ")."
		if not shell:
			info += " Peak memory: (Process: " + str(round(local_maxmem,3)) + "GB;"
			info += " Pipeline: " + str(round(self.peak_memory,3)) + "GB)"

		print(info + "\n")
		if p.returncode != 0:
			raise Exception("Process returned nonzero result.")
		return [p.returncode, local_maxmem]

	def _wait_for_lock(self, lock_file):
		"""
		Just sleep until the lock_file does not exist.

		:param lock_file: Lock file to wait upon.
		:type lock_file: str
		"""
		sleeptime = .5
		first_message_flag = False
		dot_count = 0
		while os.path.isfile(lock_file):
			if first_message_flag is False:
				self.timestamp("Waiting for file lock: " + lock_file)
				self.set_status_flag("waiting")
				first_message_flag = True
			else:
				sys.stdout.write(".")
				dot_count = dot_count + 1
				if dot_count % 60 == 0:
					print("")  # linefeed
			time.sleep(sleeptime)
			sleeptime = min(sleeptime + 2.5, 60)

		if first_message_flag:
			self.timestamp("File unlocked.")
			self.set_status_flag("running")

	def _wait_for_file(self, file_name, lock_name = None):
		"""
		Just sleep until the file_name DOES exist.

		:param file_name: File to wait for.
		:type file_name: str
		"""
		# Build default lock name:
		if lock_name is None:
			lock_name = file_name.replace(self.pipeline_outfolder, "").replace("/", "__")

		lock_name = "lock." + lock_name
		lock_file = os.path.join(self.pipeline_outfolder, lock_name)


		sleeptime = .5
		first_message_flag = False
		dot_count = 0
		while not os.path.isfile(file_name):
			if first_message_flag is False:
				self.timestamp("Waiting for file: " + file_name)
				first_message_flag = True
			else:
				sys.stdout.write(".")
				dot_count = dot_count + 1
				if dot_count % 60 == 0:
					print("")  # linefeed
			time.sleep(sleeptime)
			sleeptime = min(sleeptime + 2.5, 60)

		if first_message_flag:
			self.timestamp("File exists.")

		self._wait_for_lock(lock_file)

	###################################
	# Logging functions
	###################################

	def timestamp(self, message=""):
		"""
		Prints your given message, along with the current time, and time elapsed since the 
		previous timestamp() call.	If you specify a HEADING by beginning the message with "###",
		it surrounds the message with newlines for easier readability in the log file.

		:param message: Message to timestamp.
		:type message: str
		"""
		message += " (" + time.strftime("%m-%d %H:%M:%S") + ")"
		message += " elapsed:" + str(datetime.timedelta(seconds=self.time_elapsed(self.last_timestamp)))
		message += " _TIME_"
		if re.match("^###", message):
			message = "\n" + message + "\n"
		print(message)
		self.last_timestamp = time.time()

	def time_elapsed(self, time_since):
		"""
		Returns the number of seconds that have elapsed since the time_since parameter.

		:param time_since: Time as a float given by time.time().
		:type time_since: float
		"""
		return round(time.time() - time_since, 0)

	def _report_profile(self, command, lock_name, elapsed_time, memory):
		"""
		Writes a string to self.pipeline_profile_file.

		:type key: str
		"""
		messageRaw = str(command) + "\t " + \
			str(lock_name) + "\t" + \
			str(datetime.timedelta(seconds = round(elapsed_time, 2))) + "\t " + \
			str(memory)
		# messageMarkdown = "> `" + command + "`\t" + str(elapsed_time).strip() + "\t " + str(memory).strip() + "\t" + "_PROF_"
		# print(messageMarkdown)
		with open(self.pipeline_profile_file, "a") as myfile:
			myfile.write(messageRaw + "\n")

	def report_result(self, key, value, annotation=None):
		"""
		Writes a string to self.pipeline_stats_file.

		:type key: str
		:param annotation: By default, the stats will be annotated with the pipeline
		name, so you can tell which pipeline records which stats. If you want, you can
		change this; use annotation='shared' if you need the stat to be used by
		another pipeline (using get_stat()).
		:type annotation: str
		"""
		# Default annotation is current pipeline name
		if not annotation:
			annotation = self.pipeline_name

		# keep the value in memory:
		self.stats_dict[key] = str(value).strip()
		messageRaw = key + "\t " + str(value).strip() + "\t" + str(annotation)
		messageMarkdown = "> `" + key + "`\t" + str(value).strip()\
		 + "\t" + str(annotation) + "\t" + "_RES_"
		print(messageMarkdown)

		# Just to be extra careful, let's lock the file while we we write
		# in case multiple pipelines write to the same file.
		target = self.pipeline_stats_file
		lock_name = target.replace(self.pipeline_outfolder, "").replace("/", "__")
		lock_name = "lock." + lock_name
		lock_file = os.path.join(self.pipeline_outfolder, lock_name)

		while True:
			if os.path.isfile(lock_file):
				self._wait_for_lock(lock_file)
			else:
				try:
					self._create_file_racefree(lock_file)  # Create lock
				except OSError as e:
					if e.errno == errno.EEXIST:  # File already exists
						print ("Lock file created after test! Looping again.")
						continue  # Go back to start

				# Proceed with file writing
				with open(self.pipeline_stats_file, "a") as myfile:
					myfile.write(messageRaw + "\n")

				os.remove(lock_file)  # Remove lock file

				# If you make it to the end of the while loop, you're done
				break

	def _report_command(self, cmd):
		"""
		Writes a command to self.pipeline_commands_file.

		:type cmd: str
		"""
		print("> `" + cmd + "`\n")
		with open(self.pipeline_commands_file, "a") as myfile:
			myfile.write(cmd + "\n\n")

	def _create_file(self, file):
		"""
		Creates a file, but will not fail if the file already exists. (Vulnerable to race conditions).
		Use this for cases where it doesn't matter if this process is the one that created the file.

		:param file: File to create.
		:type file: str
		"""
		with open(file, 'w') as fout:
			fout.write('')

	def _create_file_racefree(self, file):
		"""
		Creates a file, but fails if the file already exists.
		This function will thus only succeed if this process actually creates the file;
		if the file already exists, it will	raise an OSError, solving race conditions.

		:param file: File to create.
		:type file: str
		"""
		write_lock_flags = os.O_CREAT | os.O_EXCL | os.O_WRONLY
		os.open(file, write_lock_flags)

	def make_sure_path_exists(self, path):
		"""
		Creates all directories in a path if it does not exist. Raise exception otherwise.

		:param path: Path to create.
		:type path: str
		"""
		try:
			os.makedirs(path)
		except OSError as exception:
			if exception.errno != errno.EEXIST:
				raise

	###################################
	# Pipeline stats calculation helpers
	###################################


	def _refresh_stats(self):
		"""
		Loads up the stats sheet created for this pipeline run and reads
		those stats into memory
		"""

		# regex identifies all possible stats files.
		#regex = self.pipeline_outfolder +  "*_stats.tsv"		
		#stats_files = glob.glob(regex)
		#stats_files.insert(self.pipeline_stats_file) # last one is the current pipeline
		#for stats_file in stats_files:

		stats_file = self.pipeline_stats_file
		if os.path.isfile(self.pipeline_stats_file):
			with open(stats_file, "rb") as stat_file:
				for line in stat_file:
					try:
						# Someone may have put something that's not 3 columns in the stats file
						# if so, shame on him, but we can just ignore it.
						key, value, annotation  = line.split('\t')
					except ValueError:
						print("WARNING: Each row in a stats file is expected to have 3 columns")

					if annotation.rstrip() == self.pipeline_name or annotation.rstrip() == "shared":
						self.stats_dict[key] = value.strip()


		#if os.path.isfile(self.pipeline_stats_file):

	def get_stat(self, key):
		"""
		Returns a stat that was previously reported. This is necessary for reporting new stats that are
		derived from two stats, one of which may have been reported by an earlier run. For example, 
		if you first use report_result to report (number of trimmed reads), and then in a later stage
		want to report alignment rate, then this second stat (alignment rate) will require knowing the 
		first stat (number of trimmed reads); however, that may not have been calculated in the current
		pipeline run, so we must retrieve it from the stats.tsv output file. This command will retrieve
		such previously reported stats if they were not already calculated in the current pipeline run.
		:param key: key of stat to retrieve		
		"""

		if self.stats_dict.has_key(key):
			return (self.stats_dict[key])
		else:
			self._refresh_stats()
			if self.stats_dict.has_key(key):
				return (self.stats_dict[key])
			else:
				print("Error: Missing stat: " + key + ".")
				return None


	###################################
	# Pipeline termination functions
	###################################

	def stop_pipeline(self):
		"""
		Terminates the pipeline.

		The normal pipeline completion function, to be run by the pipeline
		at the end of the script. It sets status flag to completed and records 
		some time and memory statistics to the log file.
		"""
		self.set_status_flag("completed")
		self._cleanup()
		self.report_result("Time", str(datetime.timedelta(seconds = self.time_elapsed(self.starttime))))
		self.report_result("Success", time.strftime("%m-%d %H:%M:%S"))
		print("\n##### [Epilogue:]")
		print("* " + "Total elapsed time".rjust(20) + ":  " + str(datetime.timedelta(seconds = self.time_elapsed(self.starttime))))
		# print("Peak memory used: " + str(memory_usage()["peak"]) + "kb")
		print("* " + "Peak memory used".rjust(20) + ":  " + str(round(self.peak_memory, 2)) + " GB")
		self.timestamp("* Pipeline completed at: ".rjust(20))


	def fail_pipeline(self, e):
		"""
		If the pipeline does not complete, this function will stop the pipeline gracefully.
		It sets the status flag to failed and skips the	normal success completion procedure.

		:param e: Exception to raise.
		:type e: Exception
		"""
		# Take care of any active running subprocess
		if self.running_subprocess is not None:
			pid_to_kill = self.running_subprocess.pid
			self.running_subprocess = None
			# Close the preformat tag that we opened when the process was spawned.
			print("</pre>")
			# record profile of any running processes before killing
			elapsed_time = time.time() - self.proc_start_time
			self._report_profile(self.proc_name, self.proc_lock_name, elapsed_time, self.peak_memory)

			self._kill_child_process(pid_to_kill)
		if self.status != "failed":  # and self.status != "completed":
			self.set_status_flag("failed")
			self.timestamp("### Pipeline failed at: ")
			print("Total time: ", str(datetime.timedelta(seconds = self.time_elapsed(self.starttime))))
		raise e


	def _signal_term_handler(self, signal, frame):
		"""
		TERM signal handler function: this function is run if the process receives a termination signal (TERM).
		This may be invoked, for example, by SLURM if the job exceeds its memory or time limits.
		It will simply record a message in the log file, stating that the process was terminated, and then
		gracefully fail the pipeline. This is necessary to 1. set the status flag and 2. provide a meaningful
		error message in the tee'd output; if you do not handle this, then the tee process will be terminated
		before the TERM error message, leading to a confusing log file.
		"""
		message = "Got SIGTERM; Failing gracefully..."
		with open(self.pipeline_log_file, "a") as myfile:
			myfile.write(message + "\n")
		self.fail_pipeline(Exception("SIGTERM"))
		sys.exit(1)


	def _signal_int_handler(self, signal, frame):
		"""
		For catching interrupt (Ctrl +C) signals. Fails gracefully.
		"""
		message = "Got SIGINT (Ctrl +C); Failing gracefully..."
		with open(self.pipeline_log_file, "a") as myfile:
			myfile.write(message + "\n")
		self.fail_pipeline(Exception("SIGINT"))
		sys.exit(1)


	def _exit_handler(self):
		"""
		This function I register with atexit to run whenever the script is completing.
		A catch-all for uncaught exceptions, setting status flag file to failed.
		"""
		# print("Exit handler")
		# Make the cleanup file executable if it exists
		if os.path.isfile(self.cleanup_file):
			# Make the cleanup file self destruct.
			with open(self.cleanup_file, "a") as myfile:
				myfile.write("rm " + self.cleanup_file + "\n")
			os.chmod(self.cleanup_file, 0o755)

		# If the pipeline hasn't completed successfully, or already been marked
		# as failed, then mark it as failed now.

		if self.status != "completed" and self.status != "failed":
			self.fail_pipeline(Exception("Unknown exit failure"))


	def _kill_child_process(self, child_pid):
		"""
		Pypiper spawns subprocesses. We need to kill them to exit gracefully,
		in the event of a pipeline termination or interrupt signal.
		By default, child processes are not automatically killed when python
		terminates, so Pypiper must clean these up manually.
		Given a process ID, this function just kills it.

		:param child_pid: Child process id.
		:type child_pid: int
		"""
		if child_pid is None:
			pass
		else:
			print("\nPypiper terminating spawned child process " + str(child_pid))
			# sys.stdout.flush()
			os.kill(child_pid, signal.SIGTERM)


	def atexit_register(self, *args):
		""" Convenience alias to register exit functions without having to import atexit in the pipeline. """
		atexit.register(*args)


	def get_container(self, image, mounts):
		# image is something like "nsheff/refgenie"
		if type(mounts) == str:
			mounts = [mounts]
		cmd = "docker run -itd"
		for mnt in mounts:
			absmnt = os.path.abspath(mnt)
			cmd += " -v " + absmnt + ":" + absmnt
		cmd += " " + image
		container = self.checkprint(cmd).rstrip()
		self.container = container
		print("Using docker container: " + container)
		self.atexit_register(self.remove_container, container)


	def remove_container(self, container):
		print("Removing docker container...")
		cmd = "docker rm -f " + container
		self.callprint(cmd)


	def clean_add(self, regex, conditional=False, manual=False):
		"""
		Add files (or regexs) to a cleanup list, to delete when this pipeline completes successfully.
		When making a call with run that produces intermediate files that should be
		deleted after the pipeline completes, you flag these files for deletion with this command.
		Files added with clean_add will only be deleted upon success of the pipeline.

		:param regex:  A unix-style regular expression that matches files to delete
			(can also be a file name).
		:type regex: str
		:param conditional: True means the files will only be deleted if no other
			pipelines are currently running; otherwise they are added to a manual cleanup script
			called {pipeline_name}_cleanup.sh
		:type conditional: bool
		:param manual: True means the files will just be added to a manual cleanup script.
		:type manual: bool
		"""
		if self.manual_clean:
			# Override the user-provided option and force manual cleanup.
			manual = True

		if manual:
			try:
				files = glob.glob(regex)
				for file in files:
					with open(self.cleanup_file, "a") as myfile:
						if os.path.isfile(file): myfile.write("rm " + file + "\n")
						elif os.path.isdir(file): myfile.write("rmdir " + file + "\n")
			except:
				pass
		elif conditional:
			self.cleanup_list_conditional.append(regex)
		else:
			self.cleanup_list.append(regex)
			# Remove it from the conditional list if added to the absolute list
			while regex in self.cleanup_list_conditional: self.cleanup_list_conditional.remove(regex)


	def _cleanup(self):
		"""
		Cleans up (removes) intermediate files.

		You can register intermediate files, which will be deleted automatically
		when the pipeline completes. This function deletes them,
		either absolutely or conditionally. It is run automatically when the
		pipeline succeeds, so you shouldn't need to call it from a pipeline.
		"""
		if len(self.cleanup_list) > 0:
			print("\nCleaning up flagged intermediate files...")
			for expr in self.cleanup_list:
				print("\nRemoving glob: " + expr)
				try:
					# Expand regular expression
					files = glob.glob(expr)
					# Remove entry from cleanup list
					while files in self.cleanup_list: self.cleanup_list.remove(files)
					# and delete the files
					for file in files:
						if os.path.isfile(file):
							print("`rm " + file + "`")
							os.remove(os.path.join(file))
						elif os.path.isdir(file):
							print("`rmdir " + file + "`")
							os.rmdir(os.path.join(file))
				except:
					pass

		if len(self.cleanup_list_conditional) > 0:
			# flag_files = glob.glob(self.pipeline_outfolder + "*.flag")
			flag_files = [fn for fn in glob.glob(self.pipeline_outfolder + "*.flag") if "completed" not in os.path.basename(fn) and not self.pipeline_name + "_running.flag" == os.path.basename(fn)]
			if (len(flag_files) == 0):
				print("\nCleaning up conditional list...")
				for expr in self.cleanup_list_conditional:
					print("\nRemoving glob: " + expr)
					try:
						files = glob.glob(expr)
						while files in self.cleanup_list_conditional: self.cleanup_list_conditional.remove(files)
						for file in files:
							if os.path.isfile(file):
								print("`rm " + file + "`")
								os.remove(os.path.join(file))
							elif os.path.isdir(file):
								print("`rmdir " + file + "`")
								os.rmdir(os.path.join(file))
					except:
						pass
			else:
				print("\nConditional flag found: " + str([os.path.basename(i) for i in flag_files]))
				print("\nThese conditional files were left in place:" + str(self.cleanup_list_conditional))
				# Produce a cleanup script
				for expr in self.cleanup_list_conditional:
					try:
						files = glob.glob(expr)
						for file in files:
							with open(self.cleanup_file, "a") as myfile:
								if os.path.isfile(file): myfile.write("rm " + file + "\n")
								elif os.path.isdir(file): myfile.write("rmdir " + file + "\n")
					except:
						pass


	def _memory_usage(self, pid='self', category="hwm", container=None):
		"""
		Memory usage of the process in kilobytes.

		:param pid: Process ID of process to check
		:type pid: str
		:param category: Memory type to check. 'hwm' for high water mark.
		:type category: str
		"""
		if container:
			# TODO: Put some debug output here with switch to Logger
			# since this is relatively untested.
			cmd = "docker stats " + container + " --format '{{.MemUsage}}' --no-stream"
			mem_use_str = subprocess.check_output(cmd, shell=True)
			mem_use = mem_use_str.split("/")[0].split()
			mem_use[0] = float(mem_use[0])
			if mem_use[1] == "GiB":
				return mem_use[0] * 1e6
			elif mem_use[1] == "MiB":
				return mem_use[0] * 1e3
			elif mem_use[1] == "KiB":
				return mem_use[0]
			else:
				# What type is this?
				return 0

		# Thanks Martin Geisler:
		status = None
		result = {'peak': 0, 'rss': 0, 'hwm': 0}
		try:
			# This will only work on systems with a /proc file system
			# (like Linux).
			# status = open('/proc/self/status')
			proc_spot = '/proc/%s/status' % pid
			status = open(proc_spot)
			for line in status:
				parts = line.split()
				key = parts[0][2:-1].lower()
				if key in result:
					result[key] = int(parts[1])
		finally:
			if status is not None:
				status.close()
		# print(result[category])
		return result[category]



class Tee(object):
	def __init__(self, log_file):
		self.file = open(log_file, "a")
		self.stdout = sys.stdout
		sys.stdout = self

	def __del__(self):
		sys.stdout = self.stdout
		self.file.close()

	def write(self, data):
		self.file.write(data)
		self.stdout.write(data)
		self.file.flush()
		self.stdout.flush()

	def fileno(self):
		return(self.stdout.fileno())



# @staticmethod
def add_pypiper_args(parser, groups = ["pypiper"], args = [None], all_args = False):
	"""
	Adds default automatic args to an ArgumentParser. Use this to add standardized 
	pypiper arguments to your python pipeline.

	There are two ways to use `add_pypiper_args`: by specifying argument groups,
	or by specifying individual arguments. Specifying argument groups will add
	multiple arguments to your parser; these convenient argumenet groupings make it
	easy to add arguments to certain types of pipeline. For example, to make a
	looper-compatible pipeline, use `groups = ["pypiper", "looper"]`.

	:param parser: an ArgumentParser object from your pipeline
	:param groups: Adds arguments belong to specified group of args.
		 Options are: pypiper, config, looper, resources, common, ngs, all.
	:type groups: list
	:param args: You may specify a list of specific arguments one by one.
	:type args: list

	:returns: A new ArgumentParser object, with selected pypiper arguments added
	"""

	# A Dict that defines groups of arguments. If the keys in this dict
	# are specified under "groups", then all of the arguments for any specified
	# group will be added.

	args_list = {"pypiper" : ["recover", "new-start", "dirty", "follow"],
				"config" : ["config"],
				"resource" : ["mem", "cores"],
				"looper" : ["config", "output-parent", "mem", "cores"],
				"common" : ["input", "sample-name"],
				"ngs" : ["input", "sample-name", "input2", "genome", "single-or-paired"]
				}



	# any argument in any group is added to a new group called "all"
	args_list["all"] = list(set(sum(args_list.values(), [])))

	args_to_add = set()
	# accumulate args to add based on parameters passed to this method

	#if basic:
	#	args_to_add.update(args_list["basic"])

	if groups:
		if type(groups) != list:
			groups = [groups]

		# For backwards-compatilibity
		if all_args:
			groups.append("all")

		for group in groups:
			args_to_add.update(args_list[group])

	if args:
		if type(args) != list:
			args = [args]
		args_to_add.update(args)

	#print(args_to_add)

	for arg in args_to_add:	
		# Basic pypiper arguments actually used by pypiper
		if arg == "recover":
			parser.add_argument(
				'-R', '--recover', dest='recover', action='store_true',
				default=False, help='Recover mode, overwrite locks')
		if arg == "new-start":
			parser.add_argument(
				'-N', '--new-start', dest='fresh', action='store_true',
				default=False, help='Fresh start mode, overwrite all')
		if arg == "dirty":
			parser.add_argument(
				'-D', '--dirty', dest='manual_clean', action='store_true',
				default=False, help='Make all cleanups manual')  # Useful for debugging
		if arg == "follow":
			parser.add_argument(
				'-F', '--follow', dest='force_follow', action='store_true',
				default=False, help='Run all follow commands, even if command is not run')  # Recalculating stats

		if arg == "config":
			default_config = os.path.splitext(os.path.basename(sys.argv[0]))[0] + ".yaml"
			# Arguments to optimize the interface to looper
			parser.add_argument(
				"-C", "--config", dest="config_file", type=str,
				help="pipeline config file in YAML format; relative paths are \
				considered relative to the pipeline script. \
				defaults to " + default_config,
				required=False, default=default_config, metavar="CONFIG_FILE")
		if arg == "output-parent":	
			parser.add_argument(
				"-O", "--output-parent", dest="output_parent", type=str,
				help="parent output directory of the project (required).",
				required=False, metavar="PARENT_OUTPUT_FOLDER")
			# output_parent was previously called project_root

		if arg == "cores":
			parser.add_argument(
				"-P", "--cores", dest="cores", type=str,
				help="number of cores to use for parallel processes",
				required=False, default=1, metavar="NUMBER_OF_CORES")
		if arg == "mem":	
			parser.add_argument(
				"-M", "--mem", dest="mem", type=str,
				help="Memory string for processes that accept memory limits (like java)",
				required=False, default="4000", metavar="MEMORY_LIMIT")

		if arg == "input":
			# Arguments typically used in every pipeline
			parser.add_argument(
				"-I", "--input", dest="input", type=str, nargs="+",
				help="One or more primary input files (required)",
				required=False, metavar="INPUT_FILES")
			# input was previously called unmapped_bam
		if arg == "sample-name":
			parser.add_argument(
				"-S", "--sample-name", dest="sample_name", type=str,
				help="unique name for output subfolder and files (required)",
				required=False, metavar="SAMPLE_NAME")

		if arg == "input2":
			# Common arguments specific to NGS pipelines
			parser.add_argument(
				"-I2", "--input2", dest="input2", type=str, nargs="+",
				help="One or more secondary input files (if they exists); \
				for example, second read in pair.",
				required=False, default=None, metavar="INPUT_FILES2")
		if arg == "genome":
			parser.add_argument(
				"-G", "--genome", dest="genome_assembly", type=str,
				help="identifier for genome assempbly (required)",
				required=False)
		if arg == "single-or-paired":
			parser.add_argument(
				"-Q", "--single-or-paired", dest="single_or_paired", type=str,
				help="single or paired end? default: single",
				required=False, default="single")



	return(parser)<|MERGE_RESOLUTION|>--- conflicted
+++ resolved
@@ -22,30 +22,6 @@
 
 class PipelineManager(object):
 	"""
-<<<<<<< HEAD
-	Base class for instantiating a PipelineManager object, the main class of Pypiper
-
-	:param name: Choose a name for your pipeline; it's used to name the output files, flags, etc.
-	:param outfolder: Folder in which to store the results.
-	:param args: Optional args object from ArgumentParser; Pypiper will simply record these arguments from your script
-	:param overwrite_locks: Advanced debugging options; this will cause Pypiper to ignore locked files, enabling
-		you to restart a failed pipeline where it left off. Be careful, though, this invalidates the typical file locking
-		that enables multiple pipelines to run in parallel on the same intermediate files.
-	:param fresh: NOT IMPLEMENTED
-	:param follow: Force run all follow functions, even if the preceding command is not run.
-		By default, follow functions are only run if the preceding command is run.
-	:param recover: Specify recover mode, to overwrite lock files. If pypiper encounters a locked
-		target, it will ignore the lock, and recompute this step. Useful to restart a failed pipeline.
-	:param multi: Enables running multiple pipelines in one script; or for interactive use. It simply disables the tee
-		of the output, so you won't get output logged to a file.
-	:param manual_clean: Overrides the pipeline's clean_add() manual parameters, to *never* clean up intermediate files
-		automatically. Useful for debugging; all cleanup files are added to the manual cleanup script.
-	"""
-	def __init__(
-		self, name, outfolder, version=None, args=None, multi=False,
-		manual_clean=False, recover=False, fresh=False,
-		force_follow=False,
-=======
 	Base class for instantiating a PipelineManager object,
 	the main class of Pypiper.
 
@@ -73,9 +49,8 @@
 	:param str output_parent: path to folder in which output folder will live
 	"""
 	def __init__(
-		self, name, outfolder, args=None, multi=False,
+		self, name, outfolder, version=None, args=None, multi=False,
 		manual_clean=False, recover=False, fresh=False, force_follow=False,
->>>>>>> bceb5f2c
 		cores=1, mem="1000",
 		config_file=None, output_parent=None,
 	):
